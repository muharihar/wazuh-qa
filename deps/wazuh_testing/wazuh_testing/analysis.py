--- conflicted
+++ resolved
@@ -103,16 +103,11 @@
     return None
 
 
-<<<<<<< HEAD
 def validate_analysis_alert(alert, schema='linux'):
-=======
-def validate_analysis_event(event):
->>>>>>> b27d75f2
     """Check if an Analysis event is properly formatted.
 
     Parameters
     ----------
-<<<<<<< HEAD
     alert : dict
         Dictionary that represent an alert
     schema : str
@@ -136,10 +131,8 @@
         Dictionary that represents an event
     schema : str
         String with the schema to apply. Default `linux`
-=======
     event : dict
         Dictionary that represent an event
->>>>>>> b27d75f2
     """
     def validate_attributes(syscheck_alert, syscheck_event, event_field, suffix):
         for attribute, value in syscheck_event['data'][event_field].items():
@@ -179,7 +172,7 @@
     Parameters
     ----------
     event : dict
-        Dictionary that represent an event
+        Dictionary that represents an event.
     """
     with open(os.path.join(_data_path, 'state_integrity_analysis_schema.json'), 'r') as f:
         schema = json.load(f)
