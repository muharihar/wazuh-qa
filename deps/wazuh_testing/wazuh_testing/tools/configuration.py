--- conflicted
+++ resolved
@@ -466,8 +466,7 @@
     """
     if not (apply_to_tags.intersection(tags) or
             'all' in apply_to_tags):
-<<<<<<< HEAD
-        skip("Does not apply to this config file")
+        pytest.skip("Does not apply to this config file")
 
 
 def generate_syscheck_config():
@@ -484,7 +483,4 @@
 
     for yn_values, tag_value in itertools.product(values_list, tags):
         yn_str = ' '.join([f'{name}="{value}"' for name, value in zip(check_names, yn_values)])
-        yield ' '.join([yn_str, tag_value])
-=======
-        pytest.skip("Does not apply to this config file")
->>>>>>> cedbb8f2
+        yield ' '.join([yn_str, tag_value])