--- conflicted
+++ resolved
@@ -2,10 +2,7 @@
 # Created by Wazuh, Inc. <info@wazuh.com>.
 # This program is free software; you can redistribute it and/or modify it under the terms of GPLv2
 
-<<<<<<< HEAD
 import grp
-=======
->>>>>>> b27d75f2
 import os
 import pwd
 import queue
