--- conflicted
+++ resolved
@@ -260,14 +260,11 @@
         f.write(content)
 
 
-<<<<<<< HEAD
-=======
 def _create_regular_windows(path, name, content):
     regular_path = os.path.join(path, name)
     os.popen("echo " + content + " > " + regular_path + f" runas /user:{os.getlogin()}")
 
 
->>>>>>> 6d7edd3d
 def delete_file(path, name):
     """Deletes regular file.
 
