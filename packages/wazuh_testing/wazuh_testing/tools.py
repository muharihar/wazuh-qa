--- conflicted
+++ resolved
@@ -962,17 +962,11 @@
         Parameters
         ----------
         path : str
-<<<<<<< HEAD
-            Path where the file will be created.
-        connection_protocol : str, optional
-            Flag that indicates if the connection is TCP (SOCK_STREAM) or UDP (SOCK_DGRAM). Default `'TCP'`
-=======
             Path where the file will be created
         connection_protocol : str, optional
             Flag that indicates if the connection is TCP (SOCK_STREAM) or UDP (SOCK_DGRAM)
         socket_timeout : int, optional
             Timeout in seconds to abort a recv operation from the socket
->>>>>>> 8089faf4
 
         Raises
         ------
