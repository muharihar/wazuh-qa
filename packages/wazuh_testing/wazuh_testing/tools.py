# Copyright (C) 2015-2019, Wazuh Inc.
# Created by Wazuh, Inc. <info@wazuh.com>.
# This program is free software; you can redistribute it and/or modify it under the terms of GPLv2

import os
import random
import re
import socket
import string
import subprocess
import sys
import threading
import time
import xml.etree.ElementTree as ET
from copy import deepcopy
from datetime import datetime, timedelta
from subprocess import DEVNULL, check_call, check_output
from typing import Any, List, Set
from struct import pack, unpack

import psutil
import yaml
from pytest import skip

if sys.platform == 'win32':
    WAZUH_PATH = os.path.join("C:", os.sep, "Program Files (x86)", "ossec-agent")
    WAZUH_CONF = os.path.join(WAZUH_PATH, 'ossec.conf')
    WAZUH_SOURCES = os.path.join('/', 'wazuh')
    PREFIX = os.path.join('c:', os.sep)
elif sys.platform == 'darwin':
    WAZUH_PATH = os.path.join('/', 'Library', 'Ossec')
    WAZUH_CONF = os.path.join(WAZUH_PATH, 'etc', 'ossec.conf')
    WAZUH_SOURCES = os.path.join('/', 'wazuh')
    PREFIX = os.sep
else:
    WAZUH_PATH = os.path.join('/', 'var', 'ossec')
    WAZUH_CONF = os.path.join(WAZUH_PATH, 'etc', 'ossec.conf')
    WAZUH_SOURCES = os.path.join('/', 'wazuh')
    GEN_OSSEC = os.path.join(WAZUH_SOURCES, 'gen_ossec.sh')
    PREFIX = os.sep

if sys.platform == 'darwin' or sys.platform == 'win32':
    WAZUH_SERVICE = 'wazuh.agent'
else:
    status = subprocess.run(['service', 'wazuh-manager', 'status'])
    WAZUH_SERVICE = 'wazuh-manager' if status.returncode == 0 else 'wazuh-agent'

_data_path = os.path.join(os.path.dirname(os.path.realpath(__file__)), 'data')
LOG_FILE_PATH = os.path.join(WAZUH_PATH, 'logs', 'ossec.log')


# customize _serialize_xml to avoid lexicographical order in XML attributes

def _serialize_xml(write, elem, qnames, namespaces,
                   short_empty_elements, **kwargs):
    tag = elem.tag
    text = elem.text
    if tag is ET.Comment:
        write("<!--%s-->" % text)
    elif tag is ET.ProcessingInstruction:
        write("<?%s?>" % text)
    else:
        tag = qnames[tag]
        if tag is None:
            if text:
                write(ET._escape_cdata(text))
            for e in elem:
                _serialize_xml(write, e, qnames, None,
                               short_empty_elements=short_empty_elements)
        else:
            write("<" + tag)
            items = list(elem.items())
            if items or namespaces:
                if namespaces:
                    for v, k in sorted(namespaces.items(),
                                       key=lambda x: x[1]):  # sort on prefix
                        if k:
                            k = ":" + k
                        write(" xmlns%s=\"%s\"" % (
                            k,
                            ET._escape_attrib(v)
                        ))
                for k, v in items:  # avoid lexicographical order for XML attributes
                    if isinstance(k, ET.QName):
                        k = k.text
                    if isinstance(v, ET.QName):
                        v = qnames[v.text]
                    else:
                        v = ET._escape_attrib(v)
                    write(" %s=\"%s\"" % (qnames[k], v))
            if text or len(elem) or not short_empty_elements:
                write(">")
                if text:
                    write(ET._escape_cdata(text))
                for e in elem:
                    _serialize_xml(write, e, qnames, None,
                                   short_empty_elements=short_empty_elements)
                write("</" + tag + ">")
            else:
                write(" />")
    if elem.tail:
        write(ET._escape_cdata(elem.tail))


ET._serialize_xml = _serialize_xml  # override _serialize_xml to avoid lexicographical order in XML attributes


class TimeMachine:
    """ Context manager that goes forward/back in time and comes back to real time once it finishes its instance
    """

    def __init__(self, timedelta):
        """ Saves time frame given by user

        :param timedelta: time frame
        :type timedelta: timedelta
        """
        self.time_delta = timedelta

    def __enter__(self):
        """ Calls travel_to_future function with saved timedelta as argument
        """
        self.travel_to_future(self.time_delta)

    def __exit__(self, exc_type, exc_value, exc_traceback):
        """ Calls travel_to_future again before exiting with a negative timedelta
        """
        self.travel_to_future(self.time_delta * -1)

    @staticmethod
    def _linux_set_time(datetime_):
        """ Changes date and time in a Linux system

        :param datetime_: new date and time to set
        :type datetime_: time
        """
        import shlex
        subprocess.call(shlex.split("timedatectl set-ntp false"))
        subprocess.call(shlex.split("sudo date -s '%s'" % datetime_))
        subprocess.call(shlex.split("sudo hwclock -w"))

    @staticmethod
    def _win_set_time(datetime_):
        """ Changes date and time in a Windows system

        :param datetime_: new date and time to set
        :type datetime_: time
        """
        os.system('date ' + datetime_.strftime("%d-%m-%Y"))
        os.system('time ' + datetime_.strftime("%H:%M:%S"))

    @staticmethod
    def _macos_set_time(datetime_):
        """ Changes date and time in a MacOS system

        :param datetime_: new date and time to set
        :type datetime_: time
        """
        # {month}{day}{hour}{minute}{year}
        os.system('date ' + '-u ' + datetime_.strftime("%m%d%H%M%Y"))

    @staticmethod
    def travel_to_future(time_delta):
        """ Checks which system are we running this code in and calls its proper function

        :param time_delta: time frame we want to skip. It can have a negative value
        :type time_delta: timedelta
        """
        now = datetime.utcnow() if sys.platform == 'darwin' else datetime.now()
        future = now + time_delta
        if sys.platform == 'linux':
            TimeMachine._linux_set_time(future.isoformat())
        elif sys.platform == 'win32':
            TimeMachine._win_set_time(future)
        elif sys.platform == 'darwin':
            TimeMachine._macos_set_time(future)


def set_wazuh_conf(wazuh_conf: ET.ElementTree):
    """Set up Wazuh configuration. Wazuh will be restarted for applying it."""
    write_wazuh_conf(wazuh_conf)
    print("Restarting Wazuh...")
    command = os.path.join(WAZUH_PATH, 'bin/ossec-control')
    arguments = ['restart']
    check_call([command] + arguments, stdout=DEVNULL, stderr=DEVNULL)


def truncate_file(file_path):
    with open(file_path, 'w'):
        pass


def wait_for_condition(condition_checker, args=None, kwargs=None, timeout=-1):
    args = [] if args is None else args
    kwargs = {} if kwargs is None else kwargs
    time_step = 0.5
    max_iterations = timeout / time_step
    iterations = 0
    while not condition_checker(*args, **kwargs):
        if timeout != -1 and iterations > max_iterations:
            raise TimeoutError()
        iterations += 1
        time.sleep(time_step)


def generate_wazuh_conf(args: List = None) -> ET.ElementTree:
    """Generate a configuration file for Wazuh.
    :param args: Arguments for generating ossec.conf (install_type, distribution, version)
    :return: ElementTree with a new Wazuh configuration generated from 'gen_ossec.sh'
    """
    gen_ossec_args = args if args else ['conf', 'manager', 'rhel', '7']
    wazuh_config = check_output([GEN_OSSEC] + gen_ossec_args).decode(encoding='utf-8', errors='ignore')

    return ET.ElementTree(ET.fromstring(wazuh_config))


def get_wazuh_conf() -> ET.ElementTree:
    """Get current 'ossec.conf' file.

    :return: ElemenTree with current Wazuh configuration
    """
    return ET.parse(WAZUH_CONF)


def write_wazuh_conf(wazuh_conf: ET.ElementTree):
    """Write a new configuration in 'ossec.conf' file."""
    return wazuh_conf.write(WAZUH_CONF, encoding='utf-8')


def set_section_wazuh_conf(section: str = 'syscheck',
                           new_elements: List = None) -> ET.ElementTree:
    """Set a configuration in a section of Wazuh. It replaces the content if it exists.
    :param section: Section of Wazuh configuration to replace
    :param new_elements: List with dictionaries for settings elements in the section
    :return: ElementTree with the custom Wazuh configuration
    """

    def create_elements(section: ET.Element, elements: List):
        """Insert new elements in a Wazuh configuration section.

        :param section: Section where the element will be inserted
        :param elements: List with the new elements to be inserted
        """
        for element in elements:
            for tag_name, properties in element.items():
                tag = ET.SubElement(section, tag_name)
                new_elements = properties.get('elements')
                if new_elements:
                    create_elements(tag, new_elements)
                else:
                    tag.text = str(properties.get('value'))
                    attributes = properties.get('attributes')
                    if attributes:
                        for attribute in attributes:
                            if attribute is not None and isinstance(attribute, dict):  # noqa: E501
                                for attr_name, attr_value in attribute.items():
<<<<<<< HEAD
                                    tag.attrib[attr_name] = attr_value

=======
                                    tag.attrib[attr_name] = str(attr_value)
>>>>>>> 0fa2c12f
    # get Wazuh configuration
    wazuh_conf = get_wazuh_conf()
    section_conf = wazuh_conf.find(section)
    # create section if it does not exist, clean otherwise
    if not section_conf:
        section_conf = ET.SubElement(wazuh_conf.getroot(), section)
    else:
        section_conf.clear()
    # insert elements
    if new_elements:
        create_elements(section_conf, new_elements)
    return wazuh_conf


def restart_wazuh_daemon(daemon):
    """Restarts a Wazuh daemon.

    Use this function to avoid restarting the whole service and all of its daemons.
    :param daemon string Name of the executable file of the daemon in /var/ossec/bin
    """
    for proc in psutil.process_iter(attrs=['name']):
        if proc.name() == daemon:
            proc.kill()

    daemon_path = os.path.join(WAZUH_PATH, 'bin')
    check_call([f'{daemon_path}/{daemon}'])


def _callback_default(line):
    print(line)
    return None


class Timer(threading.Thread):

    def __init__(self, timeout=10, function=None, time_step=0.5):
        threading.Thread.__init__(self)
        self.timeout = timeout
        self.function = function
        self.time_step = time_step
        self._cancel = threading.Event()

    def run(self):
        max_iterations = int(self.timeout / self.time_step)
        for i in range(max_iterations):
            time.sleep(self.time_step)
            if self.is_canceled():
                return
        self.function()
        return

    def cancel(self):
        self._cancel.set()

    def is_canceled(self):
        return self._cancel.is_set()


class FileMonitor:

    def __init__(self, file_path, time_step=0.5):
        self.file_path = file_path
        self._position = 0
        self.time_step = time_step
        self._continue = False
        self._abort = False
        self._result = None
        self.timer = None

    def _monitor(self, callback=_callback_default, accum_results=1, update_position=True):
        """Wait for new lines to be appended to the file.

        A callback function will be called every time a new line is detected. This function must receive two
        positional parameters: a references to the FileMonitor object and the line detected.
        """
        previous_position = self._position
        self._result = [] if accum_results > 1 else None
        encode = None if sys.platform == 'win32' else 'utf-8'
        with open(self.file_path, encoding=encode) as f:
            f.seek(self._position)
            while self._continue:
                if self._abort:
                    self.stop()
                    raise TimeoutError()
                self._position = f.tell()
                line = f.readline()
                if not line:
                    f.seek(self._position)
                    time.sleep(self.time_step)
                else:
                    result = callback(line)
                    if result:
                        if accum_results > 1:
                            self._result.append(result)
                            if accum_results == len(self._result):
                                self.stop()
                        else:
                            self._result = result
                            if self._result:
                                self.stop()

            self._position = f.tell() if update_position else previous_position

    def start(self, timeout=-1, callback=_callback_default, accum_results=1, update_position=True):
        """Start the file monitoring until the stop method is called"""
        if not self._continue:
            self._continue = True
            self._abort = False
            if timeout > 0:
                self.timer = Timer(timeout, self.abort)
                self.timer.start()
            self._monitor(callback=callback, accum_results=accum_results, update_position=update_position)

        return self

    def stop(self):
        """Stop the file monitoring. It can be restart calling the start method"""
        self._continue = False
        if self.timer:
            self.timer.cancel()
            self.timer.join()
        return self

    def abort(self):
        """Abort because of timeout"""
        self._abort = True
        return self

    def result(self):
        return self._result


def random_unicode_char():
    """ Generates a random unicode char from 0x0000 to 0xD7FF

    :return: Random unicode char
    :rtype: String
    """
    return chr(random.randrange(0xD7FF))


def random_string_unicode(length, encode=None):
    """ Generates a random unicode string with variable size and optionally encoded

    :param length: String length
    :type length: Integer
    :param encode: Encoding type. Its value is None by default
    :type encode: String
    :return: Random unicode string
    :rtype: It can be a string or a binary
    """
    st = str(''.join(format(random_unicode_char()) for i in range(length)))
    st = u"".join(st)

    if encode is not None:
        st = st.encode(encode)

    return st


def random_string(length, encode=None):
    """ Generates a random alphanumeric string with variable size and optionally encoded

        :param length: String length
        :type length: Integer
        :param encode: Encoding type. Its value is None by default
        :type encode: String
        :return: Random string
        :rtype: It can be a string or a binary
        """
    letters = string.ascii_letters + string.digits
    st = str(''.join(random.choice(letters) for i in range(length)))

    if encode is not None:
        st = st.encode(encode)

    return st


def expand_placeholders(mutable_obj, placeholders=None):
    """Search for placeholders and replace them by a value inside mutable_obj

    :param mutable_obj: target object where the replacement are performed
    :param placeholders: dict where each key is a placeholder and the value is the replacement
    :return: reference to mutable_obj
    """
    placeholders = {} if placeholders is None else placeholders
    if isinstance(mutable_obj, list):
        for criterion, placeholder in placeholders.items():
            for index, value in enumerate(mutable_obj):
                if value == criterion:
                    mutable_obj[index] = placeholder
                elif isinstance(value, (dict, list)):
                    expand_placeholders(mutable_obj[index], placeholders=placeholders)
    elif isinstance(mutable_obj, dict):
        for criterion, placeholder in placeholders.items():
            for key, value in mutable_obj.items():
                if criterion == value:
                    mutable_obj[key] = placeholder
                elif isinstance(value, (dict, list)):
                    expand_placeholders(mutable_obj[key], placeholders=placeholders)

    return mutable_obj


def add_metadata(dikt, metadata=None):
    """Create a new key 'metadata' in dikt if not already exists and updates it with metadata content

    :param dikt: target dict to update metadata in
    :param metadata: dict including the new properties to be saved in the metadata key
    :return: None
    """
    if metadata is not None:
        new_metadata = dikt['metadata'] if 'metadata' in dikt else {}
        new_metadata.update(metadata)
        dikt['metadata'] = new_metadata


def process_configuration(config, placeholders=None, metadata=None):
    """Get a new configuration replacing placeholders and adding metadata.
    Both placeholders and metadata should have equal length

    :param config: dict config to be enriched
    :param placeholders: list of dicts with the replacements
    :param metadata: list of dicts with the metadata keys to include in config
    :return: dict with config enriched
    """
    new_config = expand_placeholders(deepcopy(config), placeholders=placeholders)
    add_metadata(new_config, metadata=metadata)

    return new_config


def load_wazuh_configurations(yaml_file_path: str, test_name: str, params: list = None, metadata: list = None) -> Any:
    """Load different configurations of Wazuh from a YAML file.

    :param yaml_file_path: Full path of the YAML file to be loaded
    :param test_name: Name of the file which contains the test that will be executed
    :param params: List of dicts where each dict represents a replacement MATCH -> REPLACEMENT
    :param metadata: List of dicts. Custom metadata to be inserted in the configuration
    :return: Python object with the YAML file content
    """
    params = [{}] if params is None else params
    metadata = [{}] if metadata is None else metadata
    if len(params) != len(metadata):
        raise ValueError(f"params and metadata should have the same length {len(params)} != {len(metadata)}")

    with open(yaml_file_path) as stream:
        configurations = yaml.safe_load(stream)

    return [process_configuration(configuration, placeholders=replacement, metadata=meta)
            for replacement, meta in zip(params, metadata)
            for configuration in configurations
            if test_name in expand_placeholders(configuration.get('apply_to_modules'), placeholders=replacement)]


def check_apply_test(apply_to_tags: Set, tags: List):
    """Skip test if intersection between the two parameters is empty.

    :param apply_to_tags: Tags which the tests will run
    :param tags: List with the tags which identifies a configuration
    """
    if not (apply_to_tags.intersection(tags) or
            'all' in apply_to_tags):
        skip("Does not apply to this config file")


def restart_wazuh_with_new_conf(new_conf, daemon='ossec-syscheckd'):
    """ Restart Wazuh service applying a new ossec.conf

    :param new_conf: New config file
    :type new_conf: ElementTree
    :return: None
    """
    write_wazuh_conf(new_conf)
    control_service('restart', daemon=daemon)


def control_service(action, daemon=None):
    """ Performs the stop, start and restart operation with Wazuh.
    It takes care of the current OS to interact with the service and the type of installation (agent or manager)

    :param action: str Must be one of 'stop', 'start' or 'restart'
    :param daemon: str Name of the daemon to be controlled. None to control the whole Wazuh service
    :return: None
    """
    valid_actions = ('start', 'stop', 'restart')
    if action not in valid_actions:
        raise ValueError(f'action {action} is not one of {valid_actions}')

    if sys.platform == 'win32':
        if action == 'restart':
            control_service('stop')
            control_service('start')
            result = 0
        else:
            result = 0 if subprocess.run(["net", action, "OssecSvc"]).returncode in (0, 2) else \
                subprocess.run(["net", action, "OssecSvc"]).returncode
    else:  # Default Unix
        if daemon is None:
            if sys.platform == 'darwin':
                result = subprocess.run([f'{WAZUH_PATH}/bin/ossec-control', action]).returncode
            else:
                result = subprocess.run(['service', WAZUH_SERVICE, action]).returncode
        else:
            if action == 'restart':
                control_service('stop', daemon=daemon)
                control_service('start', daemon=daemon)
            elif action == 'stop':
                for proc in psutil.process_iter(attrs=['name']):
                    if proc.name() == daemon:
                        proc.kill()
            else:
                daemon_path = os.path.join(WAZUH_PATH, 'bin')
                check_call([f'{daemon_path}/{daemon}'])
            result = 0

    if result != 0:
        raise ValueError(f"Error when executing {action} in daemon {daemon}. Exit status: {result}")


def get_process(search_name):
    """
    Search process by its name.

    Parameters
    ----------
    search_name : str
        Name of the process to be fetched

    Returns
    -------
    `psutil.Process` or None
        first occurrence of the process object matching the `search_name` or None if no process has been found
    """
    for proc in psutil.process_iter(attrs=['name']):
        if proc.name() == search_name:
            return proc

    return None


def reformat_time(scan_time):
    """ Transform scan_time to readable time

    :param scan_time: Time string
    :type scan_time: String
    :return: Datetime object
    """
    hour_format = '%H'
    colon = ''
    locale = ''
    if ':' in scan_time:
        colon = ':%M'
    if re.search('[a-zA-Z]', scan_time):
        locale = '%p'
        hour_format = '%I'
    cd = datetime.now()
    return datetime.replace(datetime.strptime(scan_time, hour_format + colon + locale),
                            year=cd.year, month=cd.month, day=cd.day)


def time_to_timedelta(time):
    """Converts a string with time in seconds with `smhdw` suffixes allowed to `datetime.timedelta`.
    """
    time_unit = time[len(time) - 1:]

    if time_unit.isnumeric():
        return timedelta(seconds=int(time))

    time_value = int(time[:len(time) - 1])

    if time_unit == "s":
        return timedelta(seconds=time_value)
    elif time_unit == "m":
        return timedelta(minutes=time_value)
    elif time_unit == "h":
        return timedelta(hours=time_value)
    elif time_unit == "d":
        return timedelta(days=time_value)
    elif time_unit == "w":
        return timedelta(weeks=time_value)


class SocketController:

    def __init__(self, path, timeout=None, socket_type='writer', connection_protocol=socket.SOCK_STREAM):
        """

        Parameters
        ----------
        path : str
            Path where the file will be created
        timeout : int
            Socket's timeout, 0 for non-blocking mode
        socket_type : str
            Reader or writer
        connection_protocol : int
            Flag that indicates if the connection is TCP (SOCK_STREAM) or UDP (SOCK_DGRAM)

        Raises
        ------
        Exception
            If the socket connection failed
        """
        self.path = path
        self.sock = socket.socket(socket.AF_UNIX, connection_protocol)
        if socket_type == 'reader':
            try:
                if os.path.exists(path):
                    os.unlink(path)
                self.sock.bind(self.path)
                os.chmod(self.path, 0o666)
                self.sock.settimeout(timeout)
            except OSError as e:
                raise e
        else:
            try:
                self.sock.connect(self.path)
                self.sock.settimeout(timeout)
            except Exception as e:
                raise e

    def close(self):
        self.sock.shutdown(socket.SHUT_RDWR)
        self.sock.close()

    def send(self, msg, total_messages=1):
        """

        Parameters
        ----------
        msg : bytes
            Message to be send
        total_messages : int
            Total messages to be sent

        Returns
        -------
        list
            List of sent messages
        """
        if not isinstance(msg, bytes):
            raise TypeError("Type must be bytes")

        output = list()
        for _ in range(0, total_messages):
            try:
                output.append(self.sock.send(msg))
            except Exception as e:
                raise e

        return output

    def receive(self, total_messages=1):
        """

        Parameters
        ----------
        total_messages : int
            Total messages to be received

        Returns
        -------
        Socket message
        """
        output = list()
        for _ in range(0, total_messages):
            try:
                self.sock.listen(1)
                conn, addr = self.sock.accept()
                size = unpack("<I", conn.recv(4, socket.MSG_WAITALL))[0]
                output.append(conn.recv(size, socket.MSG_WAITALL))
            except Exception as e:
                raise e

        return output


class SocketMonitor:

    def __init__(self, path, timeout=10, socket_type='writer'):
        """

        Parameters
        ----------
        path : str
            Path where the file will be created
        timeout : int
            Socket's timeout
        socket_type : str
            Reader or writer

        Raises
        ------
        Exception
            If the socket connection failed
        """
        self.timeout = timeout
        self.socket_type = socket_type
        self.controller = SocketController(path=path, socket_type=socket_type,
                                           connection_protocol=socket.SOCK_STREAM if socket_type == 'reader'
                                           else socket.SOCK_DGRAM)

    def close(self):
        self.controller.close()

    def _start_timeout(self):
        self.timer = Timer(self.timeout, self._abort)
        self.timer.start()

    def _stop_timeout(self):
        self.timer.cancel()

    def _abort(self):
        self.close()
        raise TimeoutError()

    def send(self, message_list):
        """

        Parameters
        ----------
        message_list : list
            List of messages to be send

        Returns
        -------
        list
            List of sent messages
        """
        output = list()
        self._start_timeout()
        for message in message_list:
            output.extend(self.controller.send(message.encode(), 1))
        self._stop_timeout()

        return output

    def receive(self, total_messages):
        """

        Parameters
        ----------
        total_messages : int
            Total messages to be received

        Returns
        -------
        Socket message
        """
        self._start_timeout()
        response = self.controller.receive(total_messages)
        self._stop_timeout()

        return response

    def __enter__(self):
        return self

    def __exit__(self, exc_type, exc_val, exc_tb):
        self.close()<|MERGE_RESOLUTION|>--- conflicted
+++ resolved
@@ -254,12 +254,7 @@
                         for attribute in attributes:
                             if attribute is not None and isinstance(attribute, dict):  # noqa: E501
                                 for attr_name, attr_value in attribute.items():
-<<<<<<< HEAD
-                                    tag.attrib[attr_name] = attr_value
-
-=======
                                     tag.attrib[attr_name] = str(attr_value)
->>>>>>> 0fa2c12f
     # get Wazuh configuration
     wazuh_conf = get_wazuh_conf()
     section_conf = wazuh_conf.find(section)
