# Copyright (C) 2015-2019, Wazuh Inc.
# Created by Wazuh, Inc. <info@wazuh.com>.
# This program is free software; you can redistribute it and/or modify it under the terms of GPLv2

import os
import random
import re
import socket
import string
import subprocess
import sys
import threading
import time
import xml.etree.ElementTree as ET
from copy import deepcopy
from datetime import datetime, timedelta
from struct import pack, unpack
from subprocess import DEVNULL, check_call, check_output
from typing import Any, List, Set

import psutil
import yaml
from pytest import skip

if sys.platform == 'win32':
    WAZUH_PATH = os.path.join("C:", os.sep, "Program Files (x86)", "ossec-agent")
    WAZUH_CONF = os.path.join(WAZUH_PATH, 'ossec.conf')
    WAZUH_SOURCES = os.path.join('/', 'wazuh')
    PREFIX = os.path.join('c:', os.sep)

elif sys.platform == 'darwin':
    WAZUH_PATH = os.path.join('/', 'Library', 'Ossec')
    WAZUH_CONF = os.path.join(WAZUH_PATH, 'etc', 'ossec.conf')
    WAZUH_SOURCES = os.path.join('/', 'wazuh')
    PREFIX = os.sep

else:
    WAZUH_PATH = os.path.join('/', 'var', 'ossec')
    WAZUH_CONF = os.path.join(WAZUH_PATH, 'etc', 'ossec.conf')
    WAZUH_SOURCES = os.path.join('/', 'wazuh')
    GEN_OSSEC = os.path.join(WAZUH_SOURCES, 'gen_ossec.sh')
    PREFIX = os.sep

if sys.platform == 'darwin' or sys.platform == 'win32' or sys.platform == 'sunos5':
    WAZUH_SERVICE = 'wazuh.agent'
else:
    with open(os.path.join(WAZUH_PATH, 'etc/ossec-init.conf'), 'r') as f:
        type_ = None
        for line in f.readlines():
            if 'TYPE' in line:
                type_ = line.split('"')[1]
        WAZUH_SERVICE = 'wazuh-manager' if type_ == 'server' else 'wazuh-agent'

_data_path = os.path.join(os.path.dirname(os.path.realpath(__file__)), 'data')
LOG_FILE_PATH = os.path.join(WAZUH_PATH, 'logs', 'ossec.log')
WAZUH_LOGS_PATH = os.path.join(WAZUH_PATH, 'logs')


# customize _serialize_xml to avoid lexicographical order in XML attributes

def _serialize_xml(write, elem, qnames, namespaces,
                   short_empty_elements, **kwargs):
    tag = elem.tag
    text = elem.text
    if tag is ET.Comment:
        write("<!--%s-->" % text)
    elif tag is ET.ProcessingInstruction:
        write("<?%s?>" % text)
    else:
        tag = qnames[tag]
        if tag is None:
            if text:
                write(ET._escape_cdata(text))
            for e in elem:
                _serialize_xml(write, e, qnames, None,
                               short_empty_elements=short_empty_elements)
        else:
            write("<" + tag)
            items = list(elem.items())
            if items or namespaces:
                if namespaces:
                    for v, k in sorted(namespaces.items(),
                                       key=lambda x: x[1]):  # sort on prefix
                        if k:
                            k = ":" + k
                        write(" xmlns%s=\"%s\"" % (
                            k,
                            ET._escape_attrib(v)
                        ))
                for k, v in items:  # avoid lexicographical order for XML attributes
                    if isinstance(k, ET.QName):
                        k = k.text
                    if isinstance(v, ET.QName):
                        v = qnames[v.text]
                    else:
                        v = ET._escape_attrib(v)
                    write(" %s=\"%s\"" % (qnames[k], v))
            if text or len(elem) or not short_empty_elements:
                write(">")
                if text:
                    write(ET._escape_cdata(text))
                for e in elem:
                    _serialize_xml(write, e, qnames, None,
                                   short_empty_elements=short_empty_elements)
                write("</" + tag + ">")
            else:
                write(" />")
    if elem.tail:
        write(ET._escape_cdata(elem.tail))


ET._serialize_xml = _serialize_xml  # override _serialize_xml to avoid lexicographical order in XML attributes


class TimeMachine:
    """ Context manager that goes forward/back in time and comes back to real time once it finishes its instance
    """

    def __init__(self, timedelta):
        """ Saves time frame given by user

        :param timedelta: time frame
        :type timedelta: timedelta
        """
        self.time_delta = timedelta

    def __enter__(self):
        """ Calls travel_to_future function with saved timedelta as argument
        """
        self.travel_to_future(self.time_delta)

    def __exit__(self, exc_type, exc_value, exc_traceback):
        """ Calls travel_to_future again before exiting with a negative timedelta
        """
        self.travel_to_future(self.time_delta * -1)

    @staticmethod
    def _linux_set_time(datetime_):
        """ Changes date and time in a Linux system

        :param datetime_: new date and time to set
        :type datetime_: time
        """
        import shlex
        subprocess.call(shlex.split("timedatectl set-ntp false"))
        subprocess.call(shlex.split("sudo date -s '%s'" % datetime_))
        subprocess.call(shlex.split("sudo hwclock -w"))

    @staticmethod
    def _win_set_time(datetime_):
        """ Changes date and time in a Windows system

        :param datetime_: new date and time to set
        :type datetime_: time
        """
        os.system('date ' + datetime_.strftime("%d-%m-%Y"))
        os.system('time ' + datetime_.strftime("%H:%M:%S"))

    @staticmethod
    def _solaris_set_time(datetime_):
        """ Changes date and time in a Linux system

        :param datetime_: new date and time to set
        :type datetime_: time
        """
        solaris_time_format = "%m%d%H%M%Y.%S"
        os.system("date '%s'" % datetime_.strftime(solaris_time_format))

    @staticmethod
    def _macos_set_time(datetime_):
        """ Changes date and time in a MacOS system

        :param datetime_: new date and time to set
        :type datetime_: time
        """
        # {month}{day}{hour}{minute}{year}
        os.system('date ' + '-u ' + datetime_.strftime("%m%d%H%M%Y"))

    @staticmethod
    def travel_to_future(time_delta):
        """ Checks which system are we running this code in and calls its proper function

        :param time_delta: time frame we want to skip. It can have a negative value
        :type time_delta: timedelta
        """
        now = datetime.utcnow() if sys.platform == 'darwin' else datetime.now()
        future = now + time_delta
        if sys.platform == 'linux':
            TimeMachine._linux_set_time(future.isoformat())
        elif sys.platform == 'sunos5':
            TimeMachine._solaris_set_time(future)
        elif sys.platform == 'win32':
            TimeMachine._win_set_time(future)
        elif sys.platform == 'darwin':
            TimeMachine._macos_set_time(future)


def set_wazuh_conf(wazuh_conf: ET.ElementTree):
    """Set up Wazuh configuration. Wazuh will be restarted for applying it."""
    write_wazuh_conf(wazuh_conf)
    print("Restarting Wazuh...")
    command = os.path.join(WAZUH_PATH, 'bin/ossec-control')
    arguments = ['restart']
    check_call([command] + arguments, stdout=DEVNULL, stderr=DEVNULL)


def truncate_file(file_path):
    with open(file_path, 'w'):
        pass


def wait_for_condition(condition_checker, args=None, kwargs=None, timeout=-1):
    args = [] if args is None else args
    kwargs = {} if kwargs is None else kwargs
    time_step = 0.5
    max_iterations = timeout / time_step
    iterations = 0
    while not condition_checker(*args, **kwargs):
        if timeout != -1 and iterations > max_iterations:
            raise TimeoutError()
        iterations += 1
        time.sleep(time_step)


def generate_wazuh_conf(args: List = None) -> ET.ElementTree:
    """Generate a configuration file for Wazuh.
    :param args: Arguments for generating ossec.conf (install_type, distribution, version)
    :return: ElementTree with a new Wazuh configuration generated from 'gen_ossec.sh'
    """
    gen_ossec_args = args if args else ['conf', 'manager', 'rhel', '7']
    wazuh_config = check_output([GEN_OSSEC] + gen_ossec_args).decode(encoding='utf-8', errors='ignore')

    return ET.ElementTree(ET.fromstring(wazuh_config))


def get_wazuh_conf() -> ET.ElementTree:
    """Get current 'ossec.conf' file.

    :return: ElemenTree with current Wazuh configuration
    """
    return ET.parse(WAZUH_CONF)


def write_wazuh_conf(wazuh_conf: ET.ElementTree):
    """Write a new configuration in 'ossec.conf' file."""
    return wazuh_conf.write(WAZUH_CONF, encoding='utf-8')


def set_section_wazuh_conf(section: str = 'syscheck',
                           new_elements: List = None) -> ET.ElementTree:
    """Set a configuration in a section of Wazuh. It replaces the content if it exists.
    :param section: Section of Wazuh configuration to replace
    :param new_elements: List with dictionaries for settings elements in the section
    :return: ElementTree with the custom Wazuh configuration
    """

    def create_elements(section: ET.Element, elements: List):
        """Insert new elements in a Wazuh configuration section.

        :param section: Section where the element will be inserted
        :param elements: List with the new elements to be inserted
        """
        for element in elements:
            for tag_name, properties in element.items():
                tag = ET.SubElement(section, tag_name)
                new_elements = properties.get('elements')
                if new_elements:
                    create_elements(tag, new_elements)
                else:
                    tag.text = str(properties.get('value'))
                    attributes = properties.get('attributes')
                    if attributes:
                        for attribute in attributes:
                            if attribute is not None and isinstance(attribute, dict):  # noqa: E501
                                for attr_name, attr_value in attribute.items():
                                    tag.attrib[attr_name] = str(attr_value)
    # get Wazuh configuration
    wazuh_conf = get_wazuh_conf()
    section_conf = wazuh_conf.find(section)
    # create section if it does not exist, clean otherwise
    if not section_conf:
        section_conf = ET.SubElement(wazuh_conf.getroot(), section)
    else:
        section_conf.clear()
    # insert elements
    if new_elements:
        create_elements(section_conf, new_elements)
    return wazuh_conf


def restart_wazuh_daemon(daemon):
    """Restarts a Wazuh daemon.

    Use this function to avoid restarting the whole service and all of its daemons.
    :param daemon string Name of the executable file of the daemon in /var/ossec/bin
    """
    for proc in psutil.process_iter(attrs=['name']):
        if proc.name() == daemon:
            proc.kill()

    daemon_path = os.path.join(WAZUH_PATH, 'bin')
    check_call([f'{daemon_path}/{daemon}'])


def _callback_default(line):
    print(line)
    return None


class Timer(threading.Thread):

    def __init__(self, timeout=10, function=None, time_step=0.5):
        threading.Thread.__init__(self)
        self.timeout = timeout
        self.function = function
        self.time_step = time_step
        self._cancel = threading.Event()

    def run(self):
        max_iterations = int(self.timeout / self.time_step)
        for i in range(max_iterations):
            time.sleep(self.time_step)
            if self.is_canceled():
                return
        self.function()
        return

    def cancel(self):
        self._cancel.set()

    def is_canceled(self):
        return self._cancel.is_set()


class FileMonitor:

    def __init__(self, file_path, time_step=0.5):
        self.file_path = file_path
        self._position = 0
        self.time_step = time_step
        self._continue = False
        self._abort = False
        self._result = None
        self.timer = None

    def _monitor(self, callback=_callback_default, accum_results=1, update_position=True):
        """Wait for new lines to be appended to the file.

        A callback function will be called every time a new line is detected. This function must receive two
        positional parameters: a references to the FileMonitor object and the line detected.
        """
        previous_position = self._position
        self._result = [] if accum_results > 1 else None
        encode = None if sys.platform == 'win32' else 'utf-8'
        with open(self.file_path, encoding=encode) as f:
            f.seek(self._position)
            while self._continue:
                if self._abort:
                    self.stop()
                    raise TimeoutError()
                self._position = f.tell()
                line = f.readline()
                if not line:
                    f.seek(self._position)
                    time.sleep(self.time_step)
                else:
                    result = callback(line)
                    if result:
                        if accum_results > 1:
                            self._result.append(result)
                            if accum_results == len(self._result):
                                self.stop()
                        else:
                            self._result = result
                            if self._result:
                                self.stop()

            self._position = f.tell() if update_position else previous_position

    def start(self, timeout=-1, callback=_callback_default, accum_results=1, update_position=True):
        """Start the file monitoring until the stop method is called"""
        if not self._continue:
            self._continue = True
            self._abort = False
            if timeout > 0:
                self.timer = Timer(timeout, self.abort)
                self.timer.start()
            self._monitor(callback=callback, accum_results=accum_results, update_position=update_position)

        return self

    def stop(self):
        """Stop the file monitoring. It can be restart calling the start method"""
        self._continue = False
        if self.timer:
            self.timer.cancel()
            self.timer.join()
        return self

    def abort(self):
        """Abort because of timeout"""
        self._abort = True
        return self

    def result(self):
        return self._result


def random_unicode_char():
    """ Generates a random unicode char from 0x0000 to 0xD7FF

    :return: Random unicode char
    :rtype: String
    """
    return chr(random.randrange(0xD7FF))


def random_string_unicode(length, encode=None):
    """ Generates a random unicode string with variable size and optionally encoded

    :param length: String length
    :type length: Integer
    :param encode: Encoding type. Its value is None by default
    :type encode: String
    :return: Random unicode string
    :rtype: It can be a string or a binary
    """
    st = str(''.join(format(random_unicode_char()) for i in range(length)))
    st = u"".join(st)

    if encode is not None:
        st = st.encode(encode)

    return st


def random_string(length, encode=None):
    """ Generates a random alphanumeric string with variable size and optionally encoded

        :param length: String length
        :type length: Integer
        :param encode: Encoding type. Its value is None by default
        :type encode: String
        :return: Random string
        :rtype: It can be a string or a binary
        """
    letters = string.ascii_letters + string.digits
    st = str(''.join(random.choice(letters) for i in range(length)))

    if encode is not None:
        st = st.encode(encode)

    return st


def expand_placeholders(mutable_obj, placeholders=None):
    """Search for placeholders and replace them by a value inside mutable_obj

    :param mutable_obj: target object where the replacement are performed
    :param placeholders: dict where each key is a placeholder and the value is the replacement
    :return: reference to mutable_obj
    """
    placeholders = {} if placeholders is None else placeholders
    if isinstance(mutable_obj, list):
        for criterion, placeholder in placeholders.items():
            for index, value in enumerate(mutable_obj):
                if value == criterion:
                    mutable_obj[index] = placeholder
                elif isinstance(value, (dict, list)):
                    expand_placeholders(mutable_obj[index], placeholders=placeholders)
    elif isinstance(mutable_obj, dict):
        for criterion, placeholder in placeholders.items():
            for key, value in mutable_obj.items():
                if criterion == value:
                    mutable_obj[key] = placeholder
                elif isinstance(value, (dict, list)):
                    expand_placeholders(mutable_obj[key], placeholders=placeholders)

    return mutable_obj


def add_metadata(dikt, metadata=None):
    """Create a new key 'metadata' in dikt if not already exists and updates it with metadata content

    :param dikt: target dict to update metadata in
    :param metadata: dict including the new properties to be saved in the metadata key
    :return: None
    """
    if metadata is not None:
        new_metadata = dikt['metadata'] if 'metadata' in dikt else {}
        new_metadata.update(metadata)
        dikt['metadata'] = new_metadata


def process_configuration(config, placeholders=None, metadata=None):
    """Get a new configuration replacing placeholders and adding metadata.
    Both placeholders and metadata should have equal length

    :param config: dict config to be enriched
    :param placeholders: list of dicts with the replacements
    :param metadata: list of dicts with the metadata keys to include in config
    :return: dict with config enriched
    """
    new_config = expand_placeholders(deepcopy(config), placeholders=placeholders)
    add_metadata(new_config, metadata=metadata)

    return new_config


def load_wazuh_configurations(yaml_file_path: str, test_name: str, params: list = None, metadata: list = None) -> Any:
    """Load different configurations of Wazuh from a YAML file.

    :param yaml_file_path: Full path of the YAML file to be loaded
    :param test_name: Name of the file which contains the test that will be executed
    :param params: List of dicts where each dict represents a replacement MATCH -> REPLACEMENT
    :param metadata: List of dicts. Custom metadata to be inserted in the configuration
    :return: Python object with the YAML file content
    """
    params = [{}] if params is None else params
    metadata = [{}] if metadata is None else metadata
    if len(params) != len(metadata):
        raise ValueError(f"params and metadata should have the same length {len(params)} != {len(metadata)}")

    with open(yaml_file_path) as stream:
        configurations = yaml.safe_load(stream)

    return [process_configuration(configuration, placeholders=replacement, metadata=meta)
            for replacement, meta in zip(params, metadata)
            for configuration in configurations
            if test_name in expand_placeholders(configuration.get('apply_to_modules'), placeholders=replacement)]


def check_apply_test(apply_to_tags: Set, tags: List):
    """Skip test if intersection between the two parameters is empty.

    :param apply_to_tags: Tags which the tests will run
    :param tags: List with the tags which identifies a configuration
    """
    if not (apply_to_tags.intersection(tags) or
            'all' in apply_to_tags):
        skip("Does not apply to this config file")


def restart_wazuh_with_new_conf(new_conf, daemon='ossec-syscheckd'):
    """ Restart Wazuh service applying a new ossec.conf

    :param new_conf: New config file
    :type new_conf: ElementTree
    :return: None
    """
    write_wazuh_conf(new_conf)
    control_service('restart', daemon=daemon)


def control_service(action, daemon=None, debug_mode=False):
    """Performs the stop, start and restart operation with Wazuh.
    It takes care of the current OS to interact with the service and the type of installation (agent or manager)

    Parameters
    ----------
    action : str
        Must be one of 'stop', 'start' or 'restart'
    daemon : str
        Name of the daemon to be controlled. None to control the whole Wazuh service
    debug_mode : bool
        Run the specified daemon in debug mode

    """
    valid_actions = ('start', 'stop', 'restart')
    if action not in valid_actions:
        raise ValueError(f'action {action} is not one of {valid_actions}')

    if sys.platform == 'win32':
        if action == 'restart':
            control_service('stop')
            control_service('start')
            result = 0
        else:
            result = 0 if subprocess.run(["net", action, "OssecSvc"]).returncode in (0, 2) else \
                subprocess.run(["net", action, "OssecSvc"]).returncode
    else:  # Default Unix
        if daemon is None:
            if sys.platform == 'darwin' or sys.platform == 'sunos5':
                result = subprocess.run([f'{WAZUH_PATH}/bin/ossec-control', action]).returncode
            else:
                result = subprocess.run(['service', WAZUH_SERVICE, action]).returncode
        else:
            if action == 'restart':
                control_service('stop', daemon=daemon)
                control_service('start', daemon=daemon)
            elif action == 'stop':
                for proc in psutil.process_iter(attrs=['name']):
                    proc.name() == daemon and proc.kill()
            else:
                daemon_path = os.path.join(WAZUH_PATH, 'bin')
                check_call([f'{daemon_path}/{daemon}', '' if not debug_mode else '-d'])
            result = 0

    if result != 0:
        raise ValueError(f"Error when executing {action} in daemon {daemon}. Exit status: {result}")


def get_process(search_name):
    """
    Search process by its name.

    Parameters
    ----------
    search_name : str
        Name of the process to be fetched

    Returns
    -------
    `psutil.Process` or None
        first occurrence of the process object matching the `search_name` or None if no process has been found
    """
    for proc in psutil.process_iter(attrs=['name']):
        if proc.name() == search_name:
            return proc

    return None


def reformat_time(scan_time):
    """ Transform scan_time to readable time

    :param scan_time: Time string
    :type scan_time: String
    :return: Datetime object
    """
    hour_format = '%H'
    colon = ''
    locale = ''
    if ':' in scan_time:
        colon = ':%M'
    if re.search('[a-zA-Z]', scan_time):
        locale = '%p'
        hour_format = '%I'
    cd = datetime.now()
    return datetime.replace(datetime.strptime(scan_time, hour_format + colon + locale),
                            year=cd.year, month=cd.month, day=cd.day)


def time_to_timedelta(time):
    """Converts a string with time in seconds with `smhdw` suffixes allowed to `datetime.timedelta`.
    """
    time_unit = time[len(time) - 1:]

    if time_unit.isnumeric():
        return timedelta(seconds=int(time))

    time_value = int(time[:len(time) - 1])

    if time_unit == "s":
        return timedelta(seconds=time_value)
    elif time_unit == "m":
        return timedelta(minutes=time_value)
    elif time_unit == "h":
        return timedelta(hours=time_value)
    elif time_unit == "d":
        return timedelta(days=time_value)
    elif time_unit == "w":
        return timedelta(weeks=time_value)


class SocketController:

    def __init__(self, path, timeout=30, connection_protocol='TCP'):
        """Create a new unix socket or connect to a existing one.

        Parameters
        ----------
        path : str
            Path where the file will be created
        timeout : int
            Socket's timeout, 0 for non-blocking mode
        connection_protocol : str
            Flag that indicates if the connection is TCP (SOCK_STREAM) or UDP (SOCK_DGRAM)

        Raises
        ------
        Exception
            If the socket connection failed
        """
        self.path = path
        if connection_protocol.lower() == 'tcp':
            self.sock = socket.socket(socket.AF_UNIX, socket.SOCK_STREAM)
        elif connection_protocol.lower() == 'udp':
            self.sock = socket.socket(socket.AF_UNIX, socket.SOCK_DGRAM)
            wait_for_condition(os.path.exists, args=[self.path], timeout=3)
        else:
            raise TypeError('Invalid connection protocol detected. Valid ones are TCP or UDP')

        try:
            self.sock.settimeout(timeout)
            self.sock.connect(self.path)
        except OSError as e:
            if os.path.exists(path):
                os.unlink(path)
            self.sock.bind(self.path)
            os.chmod(self.path, 0o666)

    def close(self):
        """Close the socket gracefully"""
        self.sock.shutdown(socket.SHUT_RDWR)
        self.sock.close()

    def send(self, messages, size=False):
        """Send a list of messages to the socket.

        Parameters
        ----------
        messages : list
            List of messages to be sent
        size : bool
            Flag that indicates if the header of the message includes the size of the message
            (Analysis doesn't need the size, wazuh-db does)

        Returns
        -------
        list
            List of sizes of the sent messages
        """
        output = list()
        for message_ in messages:
            msg_bytes = message_.encode()
            try:
                if size:
                    output.append(self.sock.send(pack("<I", len(msg_bytes)) + msg_bytes))
                else:
                    output.append(self.sock.send(msg_bytes))
            except OSError as e:
                raise e

        return output

    def receive(self, total_messages=1):
        """Receive a specified number of messages from the socket.

        Parameters
        ----------
        total_messages : int
            Total messages to be received

        Returns
        -------
        list
            Socket messages
        """
        output = list()
        for _ in range(0, total_messages):
            try:
                # data = self.sock.recv(4)
                # size = unpack('<I', data[0:4])[0]

                size = unpack("<I", self.sock.recv(4, socket.MSG_WAITALL))[0]
                output.append(self.sock.recv(size, socket.MSG_WAITALL).decode().rstrip('\x00'))
            except OSError:
                try:
                    self.sock.listen(1)
                    conn, addr = self.sock.accept()
                    size = unpack("<I", conn.recv(4, socket.MSG_WAITALL))[0]
                    output.append(conn.recv(size, socket.MSG_WAITALL).decode().rstrip('\x00'))
                except OSError as e:
                    raise e

        return output

    def __enter__(self):
        return self

    def __exit__(self, exc_type, exc_val, exc_tb):
        self.close()


class SocketMonitor:

<<<<<<< HEAD
    def __init__(self, path, connection_protocol='TCP', controller=None):
=======
    def __init__(self, path, connection_protocol='TCP', socket_timeout=30):
>>>>>>> 8089faf4
        """Create a new unix socket or connect to a existing one.

        Parameters
        ----------
        path : str
            Path where the file will be created
        connection_protocol : str, optional
            Flag that indicates if the connection is TCP (SOCK_STREAM) or UDP (SOCK_DGRAM)
        socket_timeout : int, optional
            Timeout in seconds to abort a recv operation from the socket

        Raises
        ------
        Exception
            If the socket connection failed
        """
        self._continue = False
        self._abort = False
        self._result = None
        self.timer = None
        self.path = path
<<<<<<< HEAD
        if not controller:
            self.controller = SocketController(path=path, connection_protocol=connection_protocol)
        else:
            self.controller = controller
=======
        self.controller = SocketController(path=path, connection_protocol=connection_protocol, timeout=socket_timeout)
>>>>>>> 8089faf4

    def start(self, timeout=-1, callback=_callback_default, accum_results=1):
        """Start the socket monitoring with specified callback.

        Parameters
        ----------
        timeout : int
            Timeout of the operation
        callback : callable
            Callable function that accepts a specified param
        accum_results : int
            Expected number of messages

        Returns
        -------
        list
            Socket messages
        """
        if not self._continue:
            self._continue = True
            self._abort = False
            if timeout > 0:
                self.timer = Timer(timeout, self.abort)
                self.timer.start()
            while self._continue:
                if self._abort:
                    self.stop()
                    raise TimeoutError()
                for message in self.controller.receive(accum_results):
                    result = callback(message)
                    if result:
                        self._add_results(result, accum_results)
        return self

    def _add_results(self, result, accum_results):
        if accum_results > 1:
            self._result.append(result)
            accum_results == len(self._result) and self.stop()
        else:
            self._result = result
            self._result and self.stop()

    def result(self):
        """Return the monitored socket messages."""
        return self._result

    def close(self):
        """Close the socket gracefully."""
        self.controller.close()

    def stop(self):
        """Stop the socket monitoring. It can be restarted calling the start method."""
        self._continue = False
        if self.timer:
            self.timer.cancel()
            self.timer.join()
        return self

    def abort(self):
        """Raise a timeout exception if the operation takes more time that the specified timeout."""
        self._abort = True
        return self

    def __enter__(self):
        return self

    def __exit__(self, exc_type, exc_val, exc_tb):
        self.close()


def delete_sockets(path=None):
    """Delete a Wazuh socket file or all of them if None is specified

    Parameters
    ----------
    path : str
        Socket path relative to WAZUH_PATH
    """
    try:
        if path is None:
            path = os.path.join(WAZUH_PATH, 'queue', 'ossec')
            for file in os.listdir(path):
                os.remove(os.path.join(path, file))
            os.remove(os.path.join(WAZUH_PATH, 'queue', 'db', 'wdb'))
        else:
            os.remove(os.path.join(WAZUH_PATH, path))
    except FileNotFoundError:
        pass


def check_daemon_status(daemon=None, running=True, timeout=10):
    """Check Wazuh daemon status.

    Parameters
    ----------
    daemon : str
        Wazuh daemon to check
    running : bool
        True if the daemon is expected to be running False if it is expected to be stopped
    timeout : int
        Timeout value for the check

    Raises
    ------
    TimeoutError
        If the daemon status is wrong after timeout seconds
    """
    for _ in range(3):
        daemon_status = subprocess.run(['service', 'wazuh-manager', 'status'],
                                       stdout=subprocess.PIPE).stdout.decode()
        if f"{daemon if daemon is not None else ''} {'not' if running is True else 'is'} running" not in daemon_status:
            break
        time.sleep(timeout/3)
    else:
        raise TimeoutError(f"{'wazuh-service' if daemon is None else daemon} "
                           f"{'is not' if running is True else 'is'} running")<|MERGE_RESOLUTION|>--- conflicted
+++ resolved
@@ -775,11 +775,7 @@
 
 class SocketMonitor:
 
-<<<<<<< HEAD
-    def __init__(self, path, connection_protocol='TCP', controller=None):
-=======
-    def __init__(self, path, connection_protocol='TCP', socket_timeout=30):
->>>>>>> 8089faf4
+    def __init__(self, path, connection_protocol='TCP', controller=None, socket_timeout=30):
         """Create a new unix socket or connect to a existing one.
 
         Parameters
@@ -801,14 +797,10 @@
         self._result = None
         self.timer = None
         self.path = path
-<<<<<<< HEAD
         if not controller:
             self.controller = SocketController(path=path, connection_protocol=connection_protocol)
         else:
             self.controller = controller
-=======
-        self.controller = SocketController(path=path, connection_protocol=connection_protocol, timeout=socket_timeout)
->>>>>>> 8089faf4
 
     def start(self, timeout=-1, callback=_callback_default, accum_results=1):
         """Start the socket monitoring with specified callback.
