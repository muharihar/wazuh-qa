--- conflicted
+++ resolved
@@ -597,11 +597,7 @@
 
     def transform_metadata(mutable_object):
         for k, v in mutable_object.items():
-<<<<<<< HEAD
             mutable_object[k] = v if isinstance(v, list) else [v, v, v]
-=======
-            mutable_object[k] = v if isinstance(v, list) else [v,v,v]
->>>>>>> 6d7edd3d
 
     add = False
     if extra_params is not None and extra_metadata is not None:
@@ -634,11 +630,7 @@
         if add:
             for key, value in extra_params.items():
                 if isinstance(value, dict):
-<<<<<<< HEAD
-                    p_aux[key] = list(value.values())[0][i]
-=======
                     p_aux[key] = {list(value.keys())[0]: list(value.values())[0][i]}
->>>>>>> 6d7edd3d
                 else:
                     p_aux[key] = value
         params.append(p_aux)
