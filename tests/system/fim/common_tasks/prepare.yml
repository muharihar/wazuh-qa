--- conflicted
+++ resolved
@@ -17,13 +17,8 @@
   - name: Copy {{ files_config_manager_ossec_conf }} to the Managers hosts
     copy:
         src: "config/{{ files_config_manager_ossec_conf }}"
-<<<<<<< HEAD
-        dest: "{{ linux_ossec_folder_path }}/ossec.conf"
+        dest: "{{ linux_ossec_folder_path }}/etc/ossec.conf"
 
-=======
-        dest: "{{ linux_ossec_folder_path }}/etc/ossec.conf" 
-  
->>>>>>> 905ad559
   - name: Start wazuh-manager service
     service:
       name: wazuh-manager
@@ -40,23 +35,13 @@
       state: directory
     when:
       - inventory_hostname in groups['linuxagents']
-<<<<<<< HEAD
-    become: yes
 
   - name: Copy {{ files_config_source_path }} to the Agents hosts | Linux
-    become: yes
     template:
         src: "../../common_tasks/files_configuration.json.jinja"
         dest: "{{ files_config_linux_destination_path }}"
     vars:
       agents_fim_testing_path: "{{ files_fim_testing_linux }}"
-=======
-
-  - name: Copy {{ files_config_linux_source_path }} to the Agents hosts | Linux
-    copy:
-        src: "../../common_tasks/{{ files_config_linux_source_path }}"
-        dest: "{{ files_config_linux_destination_path }}" 
->>>>>>> 905ad559
 
   - name: Stop wazuh-agent service | Linux
     service:
@@ -65,14 +50,8 @@
 
   - name: Copy {{ files_config_agent_linux_ossec_conf }} to the Agents hosts | Linux
     copy:
-<<<<<<< HEAD
-      force: yes
-      src: "config/{{ files_config_agent_linux_ossec_conf }}"
-      dest: "{{ linux_ossec_folder_path }}/ossec.conf"
-=======
       src: "./config/{{ files_config_agent_linux_ossec_conf }}"
-      dest: "{{ linux_ossec_folder_path }}/etc/ossec.conf" 
->>>>>>> 905ad559
+      dest: "{{ linux_ossec_folder_path }}/etc/ossec.conf"
 
   - name: Start wazuh-agent service | Linux
     service:
@@ -105,7 +84,6 @@
         dest: "{{ windows_ossec_folder_path }}/ossec.conf"
 
   when:
-<<<<<<< HEAD
     - inventory_hostname in groups['windowsagents']
 
 - block:
@@ -120,7 +98,4 @@
       - "{{ agents_results_elastic_path }}/deleted"
   when:
     - inventory_hostname in groups['elasticsearch']
-  become: yes
-=======
-    - inventory_hostname in groups['windowsagents']
->>>>>>> 905ad559
+  become: yes