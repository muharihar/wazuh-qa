#!/usr/bin/env python3

# Copyright (C) 2015-2020, Wazuh Inc.
# All rights reserved.
#
# This program is free software; you can redistribute it
# and/or modify it under the terms of the GNU General Public
# License (version 2) as published by the FSF - Free Software
# Foundation.

import os
import json
import random
import string
import secrets
import argparse
import time


def generate_random_name(length):
    """ Generates random string of specified length (integer) """
    letters = string.ascii_lowercase
    return ''.join(random.choice(letters) for i in range(length))


def generate_folders_paths(root_path, recursion_level, folder_name_length):
    """
    Generates an array containing required subpaths

    :param str root_path: The root folder, generated folders will hang from it
    :param int recursion_level: Specifies the depth, folder '/root/test/' has depth 1
    :param str folder_name_length: Folder name length for every folder created
    :return: Returns a list of paths
    """
    paths = []
    previous_folder = root_path
    for _ in range(recursion_level):  # _ designates an 'invisible' variable
        current_folder = os.path.join(previous_folder, generate_random_name(folder_name_length))
        paths.append(current_folder)
        previous_folder = current_folder
    return paths


def create_folders(folders_path):
    """
    Creates all required folders on Windows and Linux

    :param dict folders_path: Dictionary with all folders paths
    """
    for folder in folders_path:
        os.makedirs(folder, exist_ok=True)


def generate_files_paths(folders_paths, n_files, file_name_length, prefix="", ext_list=""):
    """
    Generates files paths distributed among the folders paths

    :param str folders_paths: Folders where files will be stored
    :param int n_files: Number of file's paths to generate
    :param str file_name_length: File name length for every file created
    :param str prefix: Add a prefix to the filename
    :param str ext_list: List of extensions
    :return: Returns a list of paths
    """
    files_paths = []
    remaining_files = n_files
    ext_list = ext_list.split()

    for path in folders_paths:
        if (path == folders_paths[-1]):
            n_files_to_generate = remaining_files
        else:
            n_files_to_generate = random.randint(1, remaining_files)
        for _ in range(n_files_to_generate):
            full_name = prefix + generate_random_name(8)
            current_file = os.path.join(path, full_name)
            files_paths.append(current_file)
        remaining_files = remaining_files - n_files_to_generate
    if ext_list:
        files_paths = [fpath + ".{}".format(random.choice(ext_list)) for fpath in files_paths]
    return files_paths


def parse_files_configuration(files_configuration_path):
    """
    Converts a list object to a json object

    :param list files_configuration_path: Path to the JSON configuration file
    :return: Returns a dictionary of the parsed configuration
    """
    with open(files_configuration_path, "r") as json_data:
        configuration_dict = json.load(json_data)
    return configuration_dict


def associate_files_size(files_paths, files_size_specifications):
    """
    Takes the files paths and converts them into json assigning a file size
    The key of every entry designates the path and the value the file size

    :param dict files_paths: Contains the files paths
    :param dict files_specification: Contains the files size specifications
    :return: Returns a dictionary with the files and their associated size
    """

    # Initialize all files size to 0
    files_with_associated_size = dict.fromkeys(files_paths, 0)

    for specification in files_size_specifications:
        # Getting items without a size assigned (size = 0)
        files_without_size = dict({k: v for k, v in files_with_associated_size.items() if v == 0})
        if (specification != files_size_specifications[-1]):
            selected_files = random.sample(list(files_without_size), k=specification["amount"])
        else:
            selected_files = files_without_size
        for selected_file in selected_files:
            files_with_associated_size[selected_file] = specification["size"]
    return files_with_associated_size


def create_files(files_path, text_mode=False, bunch_size=100, wait_time=1):
    """
    Takes the files paths and creates a file of specified size

    :param dict files_path: Contains the list of files and it's associated path
    :param bool text_mode: Create text files instead of binary
    """
    if text_mode:
        file_mode = "w"
        one_char = '0'
        chunk = (one_char * 1048576) + '\n'
        unique = generate_random_name
    else:
        file_mode = "wb"
        one_char = b'0'
        chunk = one_char * 1048577
        unique = secrets.token_bytes
    count = 0
    for key, value in files_path.items():
<<<<<<< HEAD
        with open(key, file_mode) as f:
            if value > 1048576:
                nval = value // 1048576
                for val in range(nval):
                    f.write(chunk)
            else:
                f.write(one_char * value)
            f.write(unique(16))
            if text_mode:
                f.write("\n")
=======
      if count >= bunch_size:
        time.sleep(wait_time)
        count = 0
      with open(key, file_mode) as f:
          count += 1
          if value > 1048576:
              nval = value // 1048576
              for val in range(nval):
                  f.write(chunk)
          else:
              f.write(one_char * value)
          f.write(unique(16))

>>>>>>> 28914761

def create_file_summary(files_path, logfile):
    """
    Creates a file that summarizes all the created files

    :param dict files_path: Contains the list of files and it's associated path
    :param str logfile: File to write the list of paths
    """
    if os.path.exists(logfile):
        os.remove(logfile)
    with open(logfile, 'w') as f:
        for path in files_path:
            f.write(path + '\n')


def main():
    parser = argparse.ArgumentParser()
    parser.add_argument("-c", "--config", type=str, required=True,
                        dest="config", help="Configuration file")
    parser.add_argument("-o", '--output-list', type=str, required=True,
                        dest="output_list", help="List of generated files")
    parser.add_argument("-t", '--text-mode', default=False, action="store_true",
                        dest="text_mode", help="Create text files instead of binary"
                             " (default is False)")
    parser.add_argument("-p", '--prefix', type=str, default="",
                        dest="file_prefix", help="Add a common prefix to all filenames")
    parser.add_argument("-b", '--bunch-size', type=int, default=90,
                        dest="bunch_size", help="File generation bunch size")
    parser.add_argument("-w", '--wait-time', type=int, default=1,
                        dest="wait_time", help="Time interval between bunch generation (to avoid queue overflow)")
    parser.add_argument("--ext-list", type=str, default="",
                        dest="ext_list", help="Create files with these extensions")
    args = parser.parse_args()
    config_file = args.config
    output_file = args.output_list
    text_mode = args.text_mode
    prefix = args.file_prefix
    ext_list = args.ext_list
    config = parse_files_configuration(config_file)
    folders = generate_folders_paths(
        config["root_folder"],
        config["recursion_level"],
        config["folder_length"]
    )
    create_folders(folders)
    n_files = sum(x['amount'] for x in config['file_size_specifications'])
    files = generate_files_paths(
        folders, n_files, config["file_length"],
        prefix=prefix, ext_list=ext_list
    )
    associated_files = associate_files_size(files, config["file_size_specifications"])
    create_files(associated_files, text_mode=text_mode, bunch_size=args.bunch_size, wait_time=args.wait_time)
    create_file_summary(files, output_file)


if __name__ == '__main__':
    main()<|MERGE_RESOLUTION|>--- conflicted
+++ resolved
@@ -137,18 +137,6 @@
         unique = secrets.token_bytes
     count = 0
     for key, value in files_path.items():
-<<<<<<< HEAD
-        with open(key, file_mode) as f:
-            if value > 1048576:
-                nval = value // 1048576
-                for val in range(nval):
-                    f.write(chunk)
-            else:
-                f.write(one_char * value)
-            f.write(unique(16))
-            if text_mode:
-                f.write("\n")
-=======
       if count >= bunch_size:
         time.sleep(wait_time)
         count = 0
@@ -161,8 +149,6 @@
           else:
               f.write(one_char * value)
           f.write(unique(16))
-
->>>>>>> 28914761
 
 def create_file_summary(files_path, logfile):
     """
