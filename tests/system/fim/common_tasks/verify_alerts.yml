---
  - name: Find input files for manager
    find:
      paths: "{{ agents_results_manager_path }}/{{ event }}"
    register: find_result
    when: 
      - inventory_hostname in groups['masters']

<<<<<<< HEAD
  - name: "Verify alert json log"
=======
  - name: "Verify alert json log | {{ event }}"
>>>>>>> 5ceed36a
    script: >
      verify_alerts_json.py -i {{ item.path }} -e {{ event }} 
      -o {{ missing_alerts_json_path }}
    args:
      executable: "python3"
    when: 
      - inventory_hostname in groups['masters']
    with_items: 
      - "{{ find_result.files }}"

<<<<<<< HEAD
  - name: "Verify elastic alerts"
=======
  - name: "Verify elastic alerts | {{ event }}"
>>>>>>> 5ceed36a
    script: >
      verify_alerts_elasticsearch.py -i {{ item.path }} -e {{ event }} 
      -a {{ hostvars[groups["elasticsearch"][0]]["private_ip"] }}
      -o {{ missing_alerts_elasticsearch_path }}
    args:
      executable: python3
    when: 
      - inventory_hostname in groups['masters']
    with_items: 
      - "{{ find_result.files }}"<|MERGE_RESOLUTION|>--- conflicted
+++ resolved
@@ -6,11 +6,7 @@
     when: 
       - inventory_hostname in groups['masters']
 
-<<<<<<< HEAD
-  - name: "Verify alert json log"
-=======
   - name: "Verify alert json log | {{ event }}"
->>>>>>> 5ceed36a
     script: >
       verify_alerts_json.py -i {{ item.path }} -e {{ event }} 
       -o {{ missing_alerts_json_path }}
@@ -21,11 +17,7 @@
     with_items: 
       - "{{ find_result.files }}"
 
-<<<<<<< HEAD
-  - name: "Verify elastic alerts"
-=======
   - name: "Verify elastic alerts | {{ event }}"
->>>>>>> 5ceed36a
     script: >
       verify_alerts_elasticsearch.py -i {{ item.path }} -e {{ event }} 
       -a {{ hostvars[groups["elasticsearch"][0]]["private_ip"] }}
