--- conflicted
+++ resolved
@@ -119,12 +119,10 @@
             print("Elapsed time: ~ %s seconds \n" % int(elapsed))
 
     except Exception:
-<<<<<<< HEAD
         print("An error has ocurred. Exiting")
+        traceback.print_exc()
         raise Exception
-=======
-        traceback.print_exc()
->>>>>>> f4e8c743
+
 
 
 if __name__ == "__main__":
