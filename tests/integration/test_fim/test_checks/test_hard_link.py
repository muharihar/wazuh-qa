--- conflicted
+++ resolved
@@ -10,12 +10,9 @@
 from wazuh_testing import global_parameters
 from wazuh_testing.fim import (HARDLINK, LOG_FILE_PATH, REGULAR, EventChecker,
                                check_time_travel, create_file, delete_file, modify_file_content, generate_params)
-<<<<<<< HEAD
 from wazuh_testing import global_parameters
 from wazuh_testing.tools import PREFIX
-=======
 from wazuh_testing.tools.configuration import load_wazuh_configurations
->>>>>>> d160c00f
 from wazuh_testing.tools.file import truncate_file
 from wazuh_testing.tools.monitoring import FileMonitor
 
