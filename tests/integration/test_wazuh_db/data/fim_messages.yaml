--- conflicted
+++ resolved
@@ -212,7 +212,6 @@
     output: "err Cannot perform range checksum"
     stage: "Syscheck integrity_clear fail - no id"
 -
-<<<<<<< HEAD
   name: "Invalid agent ID"
   description: "The syntax for every query for Wazuh DB is agent {ID} {component} {query}. This section covers the dealing with unexpected values of the agent ID."
   test_case:
@@ -244,7 +243,7 @@
     input: "agent 999 syscheck integrity_check_left"
     output: "err Invalid FIM query syntax, near 'integrity_check_left'"
     stage: "Syscheck - Agent does not exits yet"
-=======
+-
   name: "Update existing file"
   description: "Update attributes for an existing file"
   test_case:
@@ -287,5 +286,4 @@
   -
     input: "agent 001 syscheck save2 {\"path\":\"/home/test/file\",\"timestamp\":1575421292,\"attributes\":{\"type\":\"file\",\"size\":0,\"perm\":\"rw-r--r--\",\"uid\":\"0\",\"gid\":\"0\",\"user_name\":\"root\",\"group_name\":\"root\",\"inode\":16879,\"mtime\":1575421292,\"hash_md5\":\"d41d8cd98f00b204e9800998ecf8427e\",\"hash_sha1\":\"da39a3ee5e6b4b0d3255bfef95601890afd80709\",\"hash_sha256\":\"e3b0c44298fc1c149afbf4c8996fb92427ae41e4649b934ca495991b7852b855\",\"checksum\":\"\"}}"
     output: "ok"
-    stage: "Syscheck save2 success"
->>>>>>> 1ac819d0
+    stage: "Syscheck save2 success"