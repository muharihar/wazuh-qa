# Copyright (C) 2015-2019, Wazuh Inc.
# Created by Wazuh, Inc. <info@wazuh.com>.
# This program is free software; you can redistribute it and/or modify it under the terms of GPLv2
import itertools
import os

import pytest

from wazuh_testing.fim import LOG_FILE_PATH, REGULAR, regular_file_cud
from wazuh_testing.tools import FileMonitor, load_wazuh_configurations

test_data_path = os.path.join(os.path.dirname(os.path.realpath(__file__)), 'data')

test_directories = [os.path.join('/', 'testdir_tags'),
                    os.path.join('/', 'testdir_tags', 'subdir'),
                    os.path.join('/', 'test dir'),
                    os.path.join('/', 'test dir', 'subdir')
                    ]

wazuh_log_monitor = FileMonitor(LOG_FILE_PATH)

# configurations

configurations_path = os.path.join(test_data_path, 'wazuh_conf.yaml')
tags = ['tag1', 'tág', '0tag', '000', 'a' * 1000]
# Create an incresing tag set. I.e.: ['tag1', 'tag1,tag2', 'tag1,tag2,tag3']
test_tags = [tags[0], ','.join(tags)]
fim_modes = ['', {'realtime': 'yes'}, {'whodata': 'yes'}]
fim_modes_metadata = ['scheduled', 'realtime', 'whodata']
params = [{'FIM_MODE': fim_mode,
           'FIM_TAGS': test_tag}
          for fim_mode, test_tag in itertools.product(fim_modes, test_tags)]
metadata = [{'fim_mode': fim_mode,
             'fim_tags': test_tag}
            for fim_mode, test_tag in itertools.product(fim_modes_metadata, test_tags)]
configurations = load_wazuh_configurations(configurations_path, __name__,
                                           params=params,
                                           metadata=metadata
                                           )


# fixtures

@pytest.fixture(scope='module', params=configurations)
def get_configuration(request):
    """Get configurations from the module."""
    return request.param


@pytest.mark.parametrize('folder', test_directories)
@pytest.mark.parametrize('name, content', [
    ('file1', 'Sample content'),
    ('file2', b'Sample content')
])
<<<<<<< HEAD
def test_tags(folder, name, filetype, content,
              get_configuration, configure_environment, restart_syscheckd, wait_for_initial_scan):
=======
def test_tags(folder, name, content,
              get_configuration, configure_environment, restart_wazuh, wait_for_initial_scan):
>>>>>>> 7a0d3784

    defined_tags = get_configuration['metadata']['fim_tags']

    def tag_validator(event):
        assert(defined_tags == event['data']['tags'])

    files = {name: content}

    regular_file_cud(folder, wazuh_log_monitor, file_list=files,
                     time_travel=get_configuration['metadata']['fim_mode'] == 'scheduled',
                     min_timeout=3, validators_after_cud=[tag_validator]
                     )<|MERGE_RESOLUTION|>--- conflicted
+++ resolved
@@ -52,13 +52,8 @@
     ('file1', 'Sample content'),
     ('file2', b'Sample content')
 ])
-<<<<<<< HEAD
-def test_tags(folder, name, filetype, content,
+def test_tags(folder, name, content,
               get_configuration, configure_environment, restart_syscheckd, wait_for_initial_scan):
-=======
-def test_tags(folder, name, content,
-              get_configuration, configure_environment, restart_wazuh, wait_for_initial_scan):
->>>>>>> 7a0d3784
 
     defined_tags = get_configuration['metadata']['fim_tags']
 
