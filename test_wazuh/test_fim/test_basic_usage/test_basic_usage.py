# Copyright (C) 2015-2019, Wazuh Inc.
# Created by Wazuh, Inc. <info@wazuh.com>.
# This program is free software; you can redistribute it and/or modify it under the terms of GPLv2

import glob
import os
import re
import time
from datetime import timedelta

import pytest

from wazuh_testing.fim import callback_detect_end_scan, callback_detect_event, LOG_FILE_PATH, FIFO, SOCKET, REGULAR, \
    create_file, check_checkers
from wazuh_testing.tools import TimeMachine, FileMonitor

test_data_path = os.path.join(os.path.dirname(os.path.realpath(__file__)), 'data')
test_directories = [os.path.join('/', 'testdir1'), os.path.join('/', 'testdir2')]
testdir1, testdir2 = test_directories
checkers = {
    "size": "yes",
    "group_name": "yes"
}

wazuh_log_monitor = FileMonitor(LOG_FILE_PATH)


@pytest.fixture(scope='module', params=glob.glob(os.path.join(test_data_path, 'ossec*.conf')))
def get_ossec_configuration(request):
    return request.param


@pytest.mark.parametrize('folder, name, filetype, content', [
    (testdir1, 'file', REGULAR, 'Sample content'),
    (testdir1, 'file', REGULAR, b'Sample content'),
    (testdir1, 'file', REGULAR, ''),
    (testdir1, 'file', REGULAR, b''),
    (testdir2, 'file', REGULAR, 'Sample content'),
    (testdir2, 'file', REGULAR, b'Sample content'),
    (testdir2, 'file', REGULAR, ''),
    (testdir2, 'file', REGULAR, b'')
])
<<<<<<< HEAD
def test_regular_file(folder, filename, mode, content, configure_environment, restart_wazuh, wait_for_initial_scan):
    """Checks if a regular file creation is detected by syscheck"""

    # Create text files
    with open(os.path.join(folder, filename), mode) as f:
        f.write(content)
=======
def _test_regular_file(folder, name, filetype, content, configure_environment, restart_wazuh):
    """Checks if a special file creation is detected by syscheck"""
    # Create files
    create_file(filetype, name, folder, content)
>>>>>>> 7c7c450a

    # Go ahead in time to let syscheck perform a new scan
    print("Muevo el reloj 13 horas al futuro")
    TimeMachine.travel_to_future(timedelta(hours=13))

    # Wait until event is detected
    print("Espero a que salte el evento")
    wazuh_log_monitor.start(timeout=10, callback=callback_detect_event)

    # Wait for FIM scan to finish
    print("Espero a que termine el scan")
    wazuh_log_monitor.start(timeout=10, callback=callback_detect_end_scan)
    print("Espero 11 segundos")
    time.sleep(11)


@pytest.mark.parametrize('folder, name, filetype, content, checkers, applies_to_config', [
    (testdir1, 'file', REGULAR, 'Sample content', checkers, 'ossec.conf'),
    (testdir1, 'file', REGULAR, b'Sample content', checkers, 'ossec.conf'),
    (testdir1, 'file', REGULAR, '', checkers, 'ossec.conf'),
    (testdir1, 'file', REGULAR, b'', checkers, 'ossec.conf'),
    (testdir2, 'file', REGULAR, 'Sample content', checkers, 'ossec_noexists.*conf'),
    (testdir2, 'file', REGULAR, b'Sample content', checkers, 'ossec_noexists.*conf'),
    (testdir2, 'file', REGULAR, '', checkers, 'ossec_noexists.*conf'),
    (testdir2, 'file', REGULAR, b'', checkers, 'ossec_noexists.*conf')
])
def test_regular_file_realtime(folder, name, filetype, content, checkers, applies_to_config, get_ossec_configuration, configure_environment, restart_wazuh):
    """Checks if a regular file creation is detected by syscheck"""
    if not re.search(applies_to_config, get_ossec_configuration):
        pytest.skip("Does not apply to this config file")

    # Create files
    create_file(filetype, name, folder, content)

    # Wait until event is detected
    print("Espero a que salte el evento")
    event = wazuh_log_monitor.start(timeout=10, callback=callback_detect_event).result()
    check_checkers(checkers, event)


@pytest.mark.parametrize('folder, name, filetype, content',[
    (testdir1, 'file', FIFO, ''),
    (testdir2, 'file', FIFO, ''),
    (testdir1, 'file', SOCKET, ''),
    (testdir2, 'file', SOCKET, '')
])
def _test_special_file_realtime(folder, name, filetype, content, configure_environment, restart_wazuh):
    """Checks if a regular file creation is detected by syscheck"""
    # Create files
    create_file(filetype, folder, content)

    # Wait until event is detected
    print("Espero a que salte el evento")
    with pytest.raises(TimeoutError):
        assert wazuh_log_monitor.start(timeout=10, callback=callback_detect_event)<|MERGE_RESOLUTION|>--- conflicted
+++ resolved
@@ -40,19 +40,10 @@
     (testdir2, 'file', REGULAR, ''),
     (testdir2, 'file', REGULAR, b'')
 ])
-<<<<<<< HEAD
-def test_regular_file(folder, filename, mode, content, configure_environment, restart_wazuh, wait_for_initial_scan):
-    """Checks if a regular file creation is detected by syscheck"""
-
-    # Create text files
-    with open(os.path.join(folder, filename), mode) as f:
-        f.write(content)
-=======
-def _test_regular_file(folder, name, filetype, content, configure_environment, restart_wazuh):
+def test_regular_file(folder, name, filetype, content, configure_environment, restart_wazuh, wait_for_initial_scan):
     """Checks if a special file creation is detected by syscheck"""
     # Create files
     create_file(filetype, name, folder, content)
->>>>>>> 7c7c450a
 
     # Go ahead in time to let syscheck perform a new scan
     print("Muevo el reloj 13 horas al futuro")
