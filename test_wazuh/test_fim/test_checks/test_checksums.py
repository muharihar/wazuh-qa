# Copyright (C) 2015-2019, Wazuh Inc.
# Created by Wazuh, Inc. <info@wazuh.com>.
# This program is free software; you can redistribute it and/or modify it under the terms of GPLv2

import os
import sys

import pytest

from wazuh_testing.fim import (CHECK_ALL, CHECK_MD5SUM, CHECK_SHA1SUM, CHECK_SHA256SUM, CHECK_SUM, DEFAULT_TIMEOUT,
<<<<<<< HEAD
                               LOG_FILE_PATH, REQUIRED_ATTRIBUTES, regular_file_cud)
from wazuh_testing.tools import FileMonitor, PREFIX, check_apply_test, load_wazuh_configurations
=======
                               LOG_FILE_PATH, REQUIRED_ATTRIBUTES, regular_file_cud, generate_params)
from wazuh_testing.tools import FileMonitor, check_apply_test, load_wazuh_configurations
>>>>>>> a7a0680f

# variables

wazuh_log_monitor = FileMonitor(LOG_FILE_PATH)
test_data_path = os.path.join(os.path.dirname(os.path.realpath(__file__)), 'data')

test_directories = [os.path.join(PREFIX, 'testdir1'), os.path.join(PREFIX, 'testdir2'),
                    os.path.join(PREFIX, 'testdir3'), os.path.join(PREFIX, 'testdir4'),
                    os.path.join(PREFIX, 'testdir5'), os.path.join(PREFIX, 'testdir6'),
                    os.path.join(PREFIX, 'testdir7'), os.path.join(PREFIX, 'testdir8'),
                    os.path.join(PREFIX, 'testdir9'), os.path.join(PREFIX, 'testdir0')]
configurations_path = os.path.join(
    test_data_path, 'wazuh_checksums_windows.yaml' if sys.platform == 'win32' else 'wazuh_checksums.yaml')

testdir1, testdir2, testdir3, testdir4, testdir5, testdir6, testdir7, testdir8, testdir9, testdir0 = test_directories

# configurations

p, m = generate_params()
configurations = load_wazuh_configurations(configurations_path, __name__, params=p, metadata=m)


# fixtures

@pytest.fixture(scope='module', params=configurations)
def get_configuration(request):
    """Get configurations from the module."""
    return request.param


# Tests

@pytest.mark.parametrize('path, checkers', [
    (testdir1, REQUIRED_ATTRIBUTES[CHECK_ALL] - REQUIRED_ATTRIBUTES[CHECK_SUM]),
    (testdir2, REQUIRED_ATTRIBUTES[CHECK_ALL] - {CHECK_MD5SUM}),
    (testdir3, REQUIRED_ATTRIBUTES[CHECK_ALL] - {CHECK_SHA1SUM}),
    (testdir4, REQUIRED_ATTRIBUTES[CHECK_ALL] - {CHECK_SHA256SUM}),
    (testdir5, REQUIRED_ATTRIBUTES[CHECK_ALL] - REQUIRED_ATTRIBUTES[CHECK_SUM] - {CHECK_MD5SUM}),
    (testdir5, REQUIRED_ATTRIBUTES[CHECK_ALL] - {CHECK_MD5SUM} - REQUIRED_ATTRIBUTES[CHECK_SUM]),
    (testdir6, REQUIRED_ATTRIBUTES[CHECK_ALL] - REQUIRED_ATTRIBUTES[CHECK_SUM] - {CHECK_MD5SUM} - {CHECK_SHA1SUM}),
    (testdir6, REQUIRED_ATTRIBUTES[CHECK_ALL] - {CHECK_MD5SUM} - {CHECK_SHA1SUM} - REQUIRED_ATTRIBUTES[CHECK_SUM]),
    (testdir7, REQUIRED_ATTRIBUTES[CHECK_ALL] -
     REQUIRED_ATTRIBUTES[CHECK_SUM] - {CHECK_MD5SUM} - {CHECK_SHA1SUM} - {CHECK_SHA256SUM}),
    (testdir7, REQUIRED_ATTRIBUTES[CHECK_ALL] -
     {CHECK_MD5SUM} - {CHECK_SHA1SUM} - {CHECK_SHA256SUM} - REQUIRED_ATTRIBUTES[CHECK_SUM]),
    (testdir8, REQUIRED_ATTRIBUTES[CHECK_ALL] - {CHECK_SHA1SUM} - {CHECK_SHA256SUM}),
    (testdir9, REQUIRED_ATTRIBUTES[CHECK_ALL] - REQUIRED_ATTRIBUTES[CHECK_SUM] - {CHECK_MD5SUM} - {CHECK_SHA256SUM}),
    (testdir9, REQUIRED_ATTRIBUTES[CHECK_ALL] - {CHECK_MD5SUM} - {CHECK_SHA256SUM} - REQUIRED_ATTRIBUTES[CHECK_SUM]),
])
def test_checksums_checkall(path, checkers, get_configuration, configure_environment, restart_syscheckd,
                            wait_for_initial_scan):
    """Test the behaviour of check_all="yes" when using it with one or more check_sum options (checksum, sha1sum,
    sha256sum and md5sum) set to "no".

    Example:
        check_all="yes" check_sum="no"
        check_all="yes" check_sum="no" check_md5sum="no"
        ...

    This test is intended to be used with valid configurations files. Each execution of this test will configure the
    environment properly, restart the service and wait for the initial scan.

    :param path: Directory where the file is being created and monitored
    :param checkers: Dict with all the check options to be used
    """
    check_apply_test({'test_checksums_checkall'}, get_configuration['tags'])

    regular_file_cud(path, wazuh_log_monitor, min_timeout=DEFAULT_TIMEOUT, options=checkers,
                     time_travel=get_configuration['metadata']['fim_mode'] == 'scheduled')


@pytest.mark.parametrize('path, checkers', [
    (testdir1, REQUIRED_ATTRIBUTES[CHECK_SUM]),
    (testdir2, REQUIRED_ATTRIBUTES[CHECK_SUM] - {CHECK_MD5SUM}),
    (testdir3, REQUIRED_ATTRIBUTES[CHECK_SUM] - {CHECK_SHA1SUM}),
    (testdir4, REQUIRED_ATTRIBUTES[CHECK_SUM] - {CHECK_SHA256SUM}),
    (testdir5, REQUIRED_ATTRIBUTES[CHECK_SUM] - {CHECK_MD5SUM} - {CHECK_SHA1SUM}),
    (testdir5, REQUIRED_ATTRIBUTES[CHECK_SUM] - {CHECK_SHA1SUM} - {CHECK_MD5SUM}),
    (testdir6, REQUIRED_ATTRIBUTES[CHECK_SUM] - {CHECK_MD5SUM} - {CHECK_SHA256SUM}),
    (testdir6, REQUIRED_ATTRIBUTES[CHECK_SUM] - {CHECK_SHA256SUM} - {CHECK_MD5SUM}),
    (testdir7, REQUIRED_ATTRIBUTES[CHECK_SUM] - {CHECK_SHA1SUM} - {CHECK_SHA256SUM}),
    (testdir7, REQUIRED_ATTRIBUTES[CHECK_SUM] - {CHECK_SHA256SUM} - {CHECK_SHA1SUM}),
    (testdir8, REQUIRED_ATTRIBUTES[CHECK_SUM] - {CHECK_MD5SUM} - {CHECK_SHA256SUM}),
    (testdir8, REQUIRED_ATTRIBUTES[CHECK_SUM] - {CHECK_SHA256SUM} - {CHECK_MD5SUM})
])
def test_checksums(path, checkers, get_configuration, configure_environment, restart_syscheckd, wait_for_initial_scan):
    """Test the checksum options (checksum, sha1sum, sha256sum and md5sum)
    behaviour when is used alone or in conjunction.
    Check_all option will be set to "no" in order to avoid using the default check_all configuration.

    Example:
        check_all: "no" check_sum: "yes"
        check_all: "no" check_sum: "yes" check_md5sum: "no"
        ...

    This test is intended to be used with valid configurations files. Each execution of this test will configure the
    environment properly, restart the service and wait for the initial scan.

    :param path: Directory where the file is being created
    :param checkers: Dict with all the check options to be used
    """
    check_apply_test({'test_checksums'}, get_configuration['tags'])

    regular_file_cud(path, wazuh_log_monitor, min_timeout=DEFAULT_TIMEOUT, options=checkers,
                     time_travel=get_configuration['metadata']['fim_mode'] == 'scheduled')<|MERGE_RESOLUTION|>--- conflicted
+++ resolved
@@ -8,13 +8,8 @@
 import pytest
 
 from wazuh_testing.fim import (CHECK_ALL, CHECK_MD5SUM, CHECK_SHA1SUM, CHECK_SHA256SUM, CHECK_SUM, DEFAULT_TIMEOUT,
-<<<<<<< HEAD
-                               LOG_FILE_PATH, REQUIRED_ATTRIBUTES, regular_file_cud)
-from wazuh_testing.tools import FileMonitor, PREFIX, check_apply_test, load_wazuh_configurations
-=======
                                LOG_FILE_PATH, REQUIRED_ATTRIBUTES, regular_file_cud, generate_params)
-from wazuh_testing.tools import FileMonitor, check_apply_test, load_wazuh_configurations
->>>>>>> a7a0680f
+from wazuh_testing.tools import FileMonitor, check_apply_test, load_wazuh_configurations, PREFIX
 
 # variables
 
