# Copyright (C) 2015-2019, Wazuh Inc.
# Created by Wazuh, Inc. <info@wazuh.com>.
# This program is free software; you can redistribute it and/or modify it under the terms of GPLv2

import os
import subprocess
import time
import psutil
import pytest


from wazuh_testing.fim import (LOG_FILE_PATH, callback_audit_added_rule,
                               callback_audit_connection,
                               callback_audit_health_check,
                               callback_audit_loaded_rule,
                               callback_audit_reloaded_rule,
                               callback_audit_rules_manipulation,
                               callback_realtime_added_directory,
                               callback_audit_key, 
                               create_file, REGULAR,
                               detect_initial_scan)
from wazuh_testing.tools import (FileMonitor, check_apply_test,
                                 load_wazuh_configurations,
                                 control_service,
                                 truncate_file)


# variables

test_data_path = os.path.join(os.path.dirname(os.path.realpath(__file__)), 'data')
configurations_path = os.path.join(test_data_path, 'wazuh_conf.yaml')
test_directories = [os.path.join('/', 'testdir1'), os.path.join('/', 'testdir2'), os.path.join('/', 'testdir3')]
testdir1, testdir2, testdir3 = test_directories

wazuh_log_monitor = FileMonitor(LOG_FILE_PATH)


# configurations

configurations = load_wazuh_configurations(configurations_path, __name__)


# fixtures

@pytest.fixture(scope='module', params=configurations)
def get_configuration(request):
    """Get configurations from the module."""
    return request.param


# tests

@pytest.mark.parametrize('tags_to_apply', [
    ({'config1'})
])
def test_audit_health_check(tags_to_apply, get_configuration,
                            configure_environment, restart_syscheckd):
    """Checks if the health check is passed."""
    check_apply_test(tags_to_apply, get_configuration['tags'])

    wazuh_log_monitor.start(timeout=20, callback=callback_audit_health_check)


@pytest.mark.parametrize('tags_to_apply', [
    ({'config1'})
])
def test_added_rules(tags_to_apply, get_configuration,
                     configure_environment, restart_syscheckd):
    """Checks if the specified folders are added to Audit rules list."""
    check_apply_test(tags_to_apply, get_configuration['tags'])

    events = wazuh_log_monitor.start(timeout=20,
                                     callback=callback_audit_added_rule,
                                     accum_results=3).result()

    assert (testdir1 in events), f'{testdir1} not detected in scan'
    assert (testdir2 in events), f'{testdir2} not detected in scan'
    assert (testdir3 in events), f'{testdir3} not detected in scan'


@pytest.mark.parametrize('tags_to_apply', [
    ({'config1'})
])
def test_readded_rules(tags_to_apply, get_configuration,
                       configure_environment, restart_syscheckd):
    """Checks if the removed rules are added to Audit rules list."""
    check_apply_test(tags_to_apply, get_configuration['tags'])

    # Remove added rules
    for dir in (testdir1, testdir2, testdir3):
        os.system("auditctl -W {0} -p wa -k wazuh_fim".format(dir))

        wazuh_log_monitor.start(timeout=20,
                                callback=callback_audit_rules_manipulation)

        events = wazuh_log_monitor.start(timeout=10,
                                         callback=callback_audit_reloaded_rule).result()

        assert (dir in events), f'{dir} not in {events}'


@pytest.mark.parametrize('tags_to_apply', [
    ({'config1'})
])
def test_readded_rules_on_restart(tags_to_apply, get_configuration,
                                  configure_environment, restart_syscheckd):
    """Checks if the rules are added to Audit when it restarts."""
    check_apply_test(tags_to_apply, get_configuration['tags'])

    # Restart Audit
    p = subprocess.Popen(["service", "auditd", "restart"])
    p.wait()

    wazuh_log_monitor.start(timeout=10,
                            callback=callback_audit_connection)

    events = wazuh_log_monitor.start(timeout=30,
                                     callback=callback_audit_loaded_rule,
                                     accum_results=3).result()

    assert (testdir1 in events), f'{testdir1} not in {events}'
    assert (testdir2 in events), f'{testdir2} not in {events}'
    assert (testdir3 in events), f'{testdir3} not in {events}'


@pytest.mark.parametrize('tags_to_apply', [
    ({'config1'})
])
def test_move_rules_realtime(tags_to_apply, get_configuration,
                             configure_environment, restart_syscheckd):
    """Checks if the rules are changed to realtime when Audit stops."""
    check_apply_test(tags_to_apply, get_configuration['tags'])

    # Stop Audit
    p = subprocess.Popen(["service", "auditd", "stop"])
    p.wait()

    events = wazuh_log_monitor.start(timeout=30,
                                     callback=callback_realtime_added_directory,
                                     accum_results=3).result()

    assert (testdir1 in events), f'{testdir1} not detected in scan'
    assert (testdir2 in events), f'{testdir2} not detected in scan'
    assert (testdir3 in events), f'{testdir3} not detected in scan'

    # Start Audit
    p = subprocess.Popen(["service", "auditd", "start"])
    p.wait()


@pytest.mark.parametrize('audit_key, path', [
    ("custom_audit_key", "/testdir1")
])
def test_audit_key(audit_key, path, get_configuration, configure_environment, restart_syscheckd):
    """Checks <audit_key> functionality by adding a audit rule and checking if alerts with that key are triggered when
    a file is created.

    This test is intended to be used with valid configurations

    :param taudit_key string Name of the audit_key to monitor
    :param path string Path of the folder to be monitored
    """
    check_apply_test({audit_key}, get_configuration['tags'])

    # Add watch rule
    os.system("auditctl -w " + path + " -p wa -k " + audit_key)

    # Restart and for wazuh
    truncate_file(LOG_FILE_PATH)
    control_service('restart')
    wazuh_log_monitor = FileMonitor(LOG_FILE_PATH)
    detect_initial_scan(wazuh_log_monitor)

    # Look for audit_key word
    create_file(REGULAR, path, "testfile")
    events = wazuh_log_monitor.start(timeout=30,
                                     callback=callback_audit_key,
                                     accum_results=1).result()
    assert (audit_key in events)

    # Remove watch rule
    os.system("auditctl -W " + path + " -p wa -k " + audit_key)


@pytest.mark.parametrize('tags_to_apply, should_restart', [
    ({'audit_key'}, True),
    ({'restart_audit_false'}, False)
])
def test_restart_audit(tags_to_apply, should_restart, get_configuration, configure_environment, restart_syscheckd):
    """Checks <restart_audit> functionality by removing the plugin and monitoring audit to see if it restart and create 
    the file again.

    This test is intended to be used with valid configurations

    :param tags_to_apply set Run test if matches with a configuration identifier, skip otherwise
    :param should_restart boolean True if Auditd should restart, False otherwise
    """
    def get_audit_creation_time():
        for proc in psutil.process_iter(attrs=['name']):
            if proc.name() == "auditd":
                return proc.create_time()
        pytest.fail("Auditd is not running")
    
    plugin_path = "/etc/audisp/plugins.d/af_wazuh.conf"

    check_apply_test(tags_to_apply, get_configuration['tags'])

    os.remove(plugin_path)

    time_before_restart = get_audit_creation_time()
<<<<<<< HEAD
    restart_wazuh_service()
    time.sleep(10)
=======
    control_service('restart')
    time.sleep(5)
>>>>>>> a7a0680f
    
    time_after_restart = get_audit_creation_time()

    if should_restart:
        assert(time_before_restart != time_after_restart)
    else:
        assert(time_before_restart == time_after_restart)

    assert(os.path.isfile(plugin_path))<|MERGE_RESOLUTION|>--- conflicted
+++ resolved
@@ -208,13 +208,9 @@
     os.remove(plugin_path)
 
     time_before_restart = get_audit_creation_time()
-<<<<<<< HEAD
-    restart_wazuh_service()
+    control_service('restart')
     time.sleep(10)
-=======
-    control_service('restart')
-    time.sleep(5)
->>>>>>> a7a0680f
+
     
     time_after_restart = get_audit_creation_time()
 
