--- conflicted
+++ resolved
@@ -19,17 +19,11 @@
 do
 
     if [[ $suite == *"ubuntu"* ]]; then
-<<<<<<< HEAD
         platform="ubuntu"
 
     else [[ $suite == *"centos"* ]];
         platform="centos"
-=======
-        platform = "ubuntu"
-    else [[ $suite == *"centos"* ]]; then
-        platform = "centos"
->>>>>>> cd1ff2a7
-	fi
+	  fi
 
 
     echo "$suite is selected"
